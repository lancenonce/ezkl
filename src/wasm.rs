--- conflicted
+++ resolved
@@ -42,11 +42,7 @@
     let circuit =
         GraphCircuit::new(Arc::new(model), run_args, crate::circuit::CheckMode::UNSAFE).unwrap();
     let circuit_params = circuit.params;
-<<<<<<< HEAD
-    Ok(serde_json::to_vec(&circuit_params).unwrap())
-=======
     serde_json::to_vec(&circuit_params).unwrap()
->>>>>>> 489e31ce
 }
 
 /// Generate proving key in browser
